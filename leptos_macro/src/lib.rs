--- conflicted
+++ resolved
@@ -177,11 +177,14 @@
 ///
 /// 8. You can use the `_ref` attribute to store a reference to its DOM element in a 
 ///    [NodeRef](leptos_reactive::NodeRef) to use later.
+/// 8. You can use the `_ref` attribute to store a reference to its DOM element in a 
+///    [NodeRef](leptos_reactive::NodeRef) to use later.
 /// ```rust
 /// # use leptos::*;
 /// # run_scope(create_runtime(), |cx| {
 /// # if !cfg!(any(feature = "csr", feature = "hydrate")) {
 /// let (value, set_value) = create_signal(cx, 0);
+/// let my_input = NodeRef::new(cx);
 /// let my_input = NodeRef::new(cx);
 /// view! { cx, <input type="text" _ref=my_input/> }
 /// // `my_input` now contains an `Element` that we can use anywhere
@@ -244,31 +247,23 @@
 
 /// Annotates a function so that it can be used with your template as a Leptos `<Component/>`.
 /// 
-<<<<<<< HEAD
 /// The `#[component]` macro allows you to annotate plain Rust functions as components
-=======
-/// The `#[component]` macro allows you to annotate plain Rust functions that return [Element](leptos_dom::Element)s,
->>>>>>> a68d276c
 /// and use them within your Leptos [view](mod@view) as if they were custom HTML elements. The 
 /// component function takes a [Scope](leptos_reactive::Scope) and any number of other arguments.
 /// When you use the component somewhere else, the names of its arguments are the names
 /// of the properties you use in the [view](mod@view) macro.
 /// 
-<<<<<<< HEAD
 /// Every component function should have the return type `-> impl [IntoView](leptos_dom::IntoView)`.
 /// 
 /// You can add Rust doc comments to component function arguments and the macro will use them to 
 /// generate documentation for the component.
 /// 
-=======
->>>>>>> a68d276c
 /// Here’s how you would define and use a simple Leptos component which can accept custom properties for a name and age:
 /// ```rust
 /// # use leptos::*;
 /// use std::time::Duration;
 /// 
 /// #[component]
-<<<<<<< HEAD
 /// fn HelloComponent(
 ///   cx: Scope,
 ///   /// The user's name.
@@ -276,9 +271,6 @@
 ///   /// The user's age.
 ///   age: u8
 /// ) -> impl IntoView {
-=======
-/// fn HelloComponent(cx: Scope, name: String, age: u8) -> Element {
->>>>>>> a68d276c
 ///   // create the signals (reactive values) that will update the UI
 ///   let (age, set_age) = create_signal(cx, age);
 ///   // increase `age` by 1 every second
@@ -294,11 +286,7 @@
 /// }
 /// 
 /// #[component]
-<<<<<<< HEAD
 /// fn App(cx: Scope) -> impl IntoView {
-=======
-/// fn App(cx: Scope) -> Element {
->>>>>>> a68d276c
 ///   view! { cx,
 ///     <main>
 ///       <HelloComponent name="Greg".to_string() age=32/>
